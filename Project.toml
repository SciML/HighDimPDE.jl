name = "HighDimPDE"
uuid = "57c578d5-59d4-4db8-a490-a9fc372d19d2"
authors = ["Victor <bvictor@ethz.ch>"]
version = "1.1.5"

[deps]
CUDA = "052768ef-5323-5732-b1bb-66c8b64840ba"
DiffEqBase = "2b5f629d-d688-5b77-993f-72d75c75574e"
ExprTools = "e2ba6199-217a-4e67-a87a-7c52f15ade04"
Flux = "587475ba-b771-5e3f-ad9e-33799f191a9c"
Functors = "d9f16b24-f501-4c13-a1f2-28368ffc5196"
LinearAlgebra = "37e2e46d-f89d-539d-b4ee-838fcccc9c8e"
Random = "9a3f8284-a2c9-5f02-9a11-845980a1fd5c"
Reexport = "189a3867-3050-52da-a836-e630ba90ab69"
Revise = "295af30f-e4ad-537b-8983-00126c2a3abe"
SparseArrays = "2f01184e-e22b-5df5-ae63-d93ebab69eaf"
Statistics = "10745b16-79ce-11e8-11f9-7d13ad32a3b2"
Test = "8dfed614-e22c-5e08-85e1-65c5234f0b40"
Zygote = "e88e6eb3-aa80-5325-afca-941959d7151f"

[compat]
<<<<<<< HEAD
Flux = "0.13"
=======
DiffEqBase = "6"
CUDA = "3"
>>>>>>> 517baa5b
<|MERGE_RESOLUTION|>--- conflicted
+++ resolved
@@ -19,9 +19,6 @@
 Zygote = "e88e6eb3-aa80-5325-afca-941959d7151f"
 
 [compat]
-<<<<<<< HEAD
 Flux = "0.13"
-=======
 DiffEqBase = "6"
-CUDA = "3"
->>>>>>> 517baa5b
+CUDA = "3"