"""
Multi level Picard algorithm for solving non local non linear PDES.
    
    Arguments:
    * `L`: number of Picard iterations (Level),
    * `M`: number of Monte Carlo integrations (at each level `l`, `M^(l)` 
    integrations),
    * `K`: number of Monte Carlo integrations for the non local term    
    * `mc_sample::MCSampling` : sampling method for Monte Carlo integrations of the non local term.
    Can be `UniformSampling(a,b)`, `NormalSampling(σ_sampling)`, or `NoSampling` (by default).
    """
struct MLP <: HighDimPDEAlgorithm
    M::Int # nb of MC integrations
    L::Int # nb of levels
    K::Int # nb MC integration non local term
    mc_sample::MCSampling
end
MLP(;M=4,L=4,K=10,mc_sample=NoSampling()) = MLP(M,L,K,mc_sample)
    
    
function DiffEqBase.__solve(
        prob::PIDEProblem,
        alg::MLP;
        multithreading=true,
        verbose=false,
        )

    # unbin stuff
    u_domain = prob.u_domain
    x = prob.X0
    K = alg.K
    M = alg.M
    L = alg.L
    mc_sample = alg.mc_sample
    g, f, μ, σ, p = prob.g, prob.f, prob.μ, prob.σ, prob.p

    function sde_loop(y0, s, t)
        dt = t - s
        # @show y1
        y1 = y0 .- ( μ(y0, p, t) .* dt .+ σ(y0, p, t) .* sqrt(dt) .* randn(size(y0)))
        if !isnothing(u_domain)
            y1 = _reflect(y0, y1, u_domain[1], u_domain[2])
        end
        return y1
    end
    
    if multithreading
        a = Threads.Atomic{Float64}(0.) 
        a2 = 0. 
        s = prob.tspan[1]
        t = prob.tspan[2]

        num = M^(L)
        for k in 0:(num-1)
            x2 = sde_loop(x, s, t)
            a2 += g(x2)[]
        end

        a2 /= num
        NUM_THREADS = Threads.nthreads()
<<<<<<< HEAD
        @Threads.threads for thread_num in 0:(NUM_THREADS-1)
=======
        Threads.@threads for thread_num in 0:(NUM_THREADS-1)
>>>>>>> 596af4ad
            Threads.atomic_add!(a, _ml_picard_mlt(M, L, K, x, s, t, sde_loop, mc_sample, g, f, verbose, thread_num, NUM_THREADS))
            verbose && println("thread ", thread_num, " over")
        end

        return a[] + a2
    else
        return _ml_picard(M, L, K, x, prob.tspan[1], prob.tspan[2], sde_loop, mc_sample, g, f, verbose)
    end 
    # sol = DiffEqBase.build_solution(prob,alg,ts,usol)
    # save_everystep ? iters : u0(X0)[1]

end

function _ml_picard(
        M::Int, # monte carlo integration
        L::Int, # level
        K::Int, # non local term monte carlo
        x, # initial point
        s::Real, # time
        t::Real, # time
        sde_loop,
        mc_sample, 
        g, 
        f,
        verbose::Bool
        )
    r = 0.
    a = 0.
    a2 = 0.
    b = 0. 
    for l in 0:(min(L, 2) - 1)
        # verbose && println("loop l")
        b = 0.
        num = M^(L - l) # ? why 0.5 in sebastian code?
        for k in 1:num
            # verbose && println("loop k")
            r = s + (t - s) * rand()
            x2 = sde_loop(x, s, r)
            b2 = _ml_picard(M, l, K, x2, r, t, sde_loop, mc_sample, g, f, verbose)
            b3 = 0.
                # non local integration
            for h in 1:(K)
                # verbose && println("loop h")
                x3 = mc_sample(x)
                b3 += f(x2, x3, b2, _ml_picard(M, l, K, x3, r, t, sde_loop, mc_sample, g, f, verbose), 0., 0., t)[] #TODO:hardcode, not sure about t
            end
            b += b3 / K
        end
        a += (t - s) * (b / num)
    end
            
    for l in 2:(L-1)
        b = 0.
        num = M^(L - l)
        for k in 1:num
            r = s + (t - s) * rand()
            x2 = sde_loop(x, s, r)
            b2 = _ml_picard(M, l, K, x2, r, t, sde_loop, mc_sample, g, f, verbose)
            b4 = _ml_picard(M, l - 1, K, x2, r, t, sde_loop, mc_sample, g, f, verbose)
            b3 = 0.
                # non local integration
            for h in 1:K
                x3 = mc_sample(x)
                x32 = x3
                x34 = x3
                b3 += f(x2, x32, b2, _ml_picard(M, l, K, x32, r, t, sde_loop, mc_sample, g, f, verbose), 0., 0., t)[] - 
                    f(x2, x34, b4, _ml_picard(M, l - 1, K, x34, r, t, sde_loop, mc_sample, g, f, verbose),0., 0., t)[] #TODO:hardcode, not sure about t
            end
            b += b3 / K
        end
        a += (t - s) * (b / num)
    end

    num = M^(L)
    for k in 1:num
        # verbose && println("loop k3")
        x2 = sde_loop(x, s, t)
        a2 += g(x2)[]
    end
    a2 /= num

    return a + a2
end

_ml_picard(M::Int, L::Int, K::Int, x::Nothing, s::Real, t::Real, sde_loop, mc_sample, g, f, verbose::Bool) = nothing

function _ml_picard_mlt(
    M::Int, # monte carlo integration
    L::Int, # level
    K::Int, # non local term monte carlo
    x, # initial point
    s::Real, # time
    t::Real, # time
    sde_loop, 
    mc_sample,
    g, 
    f,
    verbose::Bool,
    thread_num::Int,
    NUM_THREADS::Int
    )
    a = 0.
    for l in 0:(min(L, 2) - 1)
        # verbose && println("loop l")
        b = 0.
        num = M^(L - l)
        if num < NUM_THREADS
            # each thread only goes once through the loop
            loop_num = thread_num > num ? 0 : 1
        else
            remainder =  M % num
            if (remainder > 0) && (thread_num <= remainder) 
                # each thread goes  num / NUM_THREADS + the remainder 
				loop_num = num / NUM_THREADS + 1
			else
				loop_num = num / NUM_THREADS
            end
		end
        for k in 1:loop_num
<<<<<<< HEAD
            verbose && println("loop k")
=======
            # verbose && println("loop k")
>>>>>>> 596af4ad
            r = s + (t - s) * rand()
            x2 = sde_loop(x, s, r)
            b2 = _ml_picard(M, l, K, x2, r, t, sde_loop, mc_sample, g, f, verbose)
            b3 = 0.
                # non local integration
            for h in 1:K
                # verbose && println("loop h")
                x3 = mc_sample(x)
                b3 += f(x2, x3, b2, _ml_picard(M, l, K, x3, r, t, sde_loop, mc_sample, g, f, verbose), 0., 0., t)[] #TODO:hardcode, not sure about t
            end
        b += b3 / K
        end
        a += (t - s) * (b / num)
    end
            
    for l in 2:(L-1)
        b = 0.
        num = (M^(L - l))
        if num < NUM_THREADS
            loop_num = thread_num > num ? 0 : 1
        else
            remainder =  M % num
            if (remainder > 0) && (thread_num <= remainder) 
				loop_num = num / NUM_THREADS + 1
			else
				loop_num = num / NUM_THREADS
            end
		end
        for k in 1:loop_num
            r = s + (t - s) * rand()
            x2 = sde_loop(x, s, r)
            b2 = _ml_picard(M, l, K, x2, r, t, sde_loop, mc_sample, g, f, verbose)
            b4 = _ml_picard(M, l - 1, K, x2, r, t, sde_loop, mc_sample, g, f, verbose)
            b3 = 0.
                # non local integration
            for h in 1:K
                x3 = mc_sample(x)
                x32 = x3
                x34 = x3
                b3 += f(x2, x32, b2, _ml_picard(M, l, K, x32, r, t, sde_loop, mc_sample, g, f, verbose), 0., 0., t)[] - f(x2, x34, b4, _ml_picard(M, l - 1, K, x34, r, t, sde_loop, mc_sample, g, f, verbose),0., 0., t)[] #TODO:hardcode, not sure about t
            end
        b+= b3 / K
        end
        a += (t - s) * (b / num)
    end
    return a
end<|MERGE_RESOLUTION|>--- conflicted
+++ resolved
@@ -58,11 +58,7 @@
 
         a2 /= num
         NUM_THREADS = Threads.nthreads()
-<<<<<<< HEAD
-        @Threads.threads for thread_num in 0:(NUM_THREADS-1)
-=======
         Threads.@threads for thread_num in 0:(NUM_THREADS-1)
->>>>>>> 596af4ad
             Threads.atomic_add!(a, _ml_picard_mlt(M, L, K, x, s, t, sde_loop, mc_sample, g, f, verbose, thread_num, NUM_THREADS))
             verbose && println("thread ", thread_num, " over")
         end
@@ -182,11 +178,7 @@
             end
 		end
         for k in 1:loop_num
-<<<<<<< HEAD
-            verbose && println("loop k")
-=======
             # verbose && println("loop k")
->>>>>>> 596af4ad
             r = s + (t - s) * rand()
             x2 = sde_loop(x, s, r)
             b2 = _ml_picard(M, l, K, x2, r, t, sde_loop, mc_sample, g, f, verbose)
