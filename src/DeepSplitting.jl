"""
<<<<<<< HEAD
    DeepSplitting
=======
DeepSplitting(f, K, opt, mc_sample)
>>>>>>> 5a098182
Deep splitting algorithm for solving non local non linear PDES.

Arguments:
* `f`: a [Flux.Chain](https://fluxml.ai/Flux.jl/stable/models/layers/#Flux.Chain),
or more generally a [functor](https://github.com/FluxML/Functors.jl) function
* `K`: the number of Monte Carlo integrations
* `opt`: optimiser to be use. By default, `Flux.ADAM(0.1)`.
* `mc_sample::MCSampling` : sampling method for Monte Carlo integrations of the non local term.
Can be `UniformSampling(a,b)`, `NormalSampling(σ_sampling)`, or `NoSampling` (by default).

"""
struct DeepSplitting{C1,O} <: HighDimPDEAlgorithm
    nn::C1
    K::Int
    opt::O
    mc_sample!::MCSampling # Monte Carlo sample
end

function DeepSplitting(nn; K=1, opt=Flux.ADAM(0.1), mc_sample::MCSampling = NoSampling()) 
    DeepSplitting(nn, K, opt, mc_sample)
end

function solve(
    prob::PIDEProblem,
    alg::DeepSplitting,
    dt;
    batch_size = 1,
    abstol = 1f-6,
    verbose = false,
    maxiters = 300,
    use_cuda = false,
    neumann = nothing
    )
    if use_cuda
        if CUDA.functional()
            @info "Training on CUDA GPU"
            CUDA.allowscalar(false)
            _device = Flux.gpu
        else
            error("CUDA not functional, deactivate `use_cuda` and retry")
        end
    else
        @info "Training on CPU"
        _device = Flux.cpu
    end

    # unbin stuff
    u_domain = prob.u_domain |> _device # domain on which we want to approximate u, nothing if only one point wanted
    neumann = neumann |> _device
    x0 = prob.x |> _device
    mc_sample! =  alg.mc_sample! |> _device

    d  = size(x0,1)
    K = alg.K
    opt = alg.opt
    g,f,μ,σ,p = prob.g,prob.f,prob.μ,prob.σ,prob.p

    # neural network model
    nn = alg.nn |> _device
    vi = g
    vj = deepcopy(nn)
    ps = Flux.params(vj)

    # output solution
    if isnothing(u_domain)
        sample_initial_points! = NoSampling()
        usol = [g(x0 |>cpu)[]]
        T = eltype(x0)
    else
        usol = Any[g]
        T = eltype(u_domain)
        sample_initial_points! = UniformSampling(u_domain[:,1], u_domain[:,2])
    end

    dt = convert(T,dt)
    ts = prob.tspan[1]:dt-eps(T):prob.tspan[2]
    N = length(ts) - 1

    # allocating
    x0_batch = repeat(x0, 1, batch_size)
    y1 = similar(x0_batch)
    y0 = similar(y1)
    z = similar(x0, d, batch_size, K) # for MC non local integration

    # checking element types
    eltype(mc_sample!) == T || !_integrate(mc_sample!) ? nothing : error("Type of mc_sample! not the same as x0")

    function splitting_model(y0, y1, z, t)
        # TODO: for now hardcoded because of a bug in Zygote differentiation rules for adjoints
        # ∇vi(x) = vcat(first.(Flux.jacobian.(vi, eachcol(x)))...)'
        ∇vi(x) = [0f0]
        # Monte Carlo integration
        _int = reshape(sum(f(y1, z, vi(y1), vi(z), ∇vi(y1), ∇vi(z), t), dims = 3), 1, :)
        vj(y0) - (vi(y1) + dt * _int / K)
    end

    function loss(y0, y1, z, t)
        u = splitting_model(y0, y1, z, t)
        return sum(u.^2) / batch_size
    end

    # calculating SDE trajectories
    function sde_loop!(y0, y1, dWall)
        randn!(dWall) # points normally distributed for brownian motion
        sample_initial_points!(y1) # points uniformly distributed for initial conditions
        for i in 1:size(dWall,3)
            # @show i
            # not sure about this one
            t = ts[N + 1 - i]
            dW = @view dWall[:,:,i]
            y0 .= y1
            y1 .= y0 .+ μ(y0,p,t) .* dt .+ σ(y0,p,t) .* sqrt(dt) .* dW
            if !isnothing(neumann)
                y1 .= _reflect_GPU(y0, y1, neumann[:,1], neumann[:,2])
            end
        end
    end

    for net in 1:N
        # preallocate dWall
        dWall = similar(x0, d, batch_size, N + 1 - net) # for SDE

        verbose && println("Step $(net) / $(N) ")
        t = ts[net]

        # @showprogress
        for epoch in 1:maxiters
            y1 .= x0_batch
            # generating sdes
            sde_loop!(y0, y1, dWall)

            if _integrate(mc_sample!)
                # generating z for MC non local integration
                mc_sample!(z, y1)
                # need to reflect the sampling
                if !isnothing(neumann) && typeof(mc_sample!) == NormalSampling
                    _y1K = similar(z)
                    _y1K .= y1
                    z .= _reflect_GPU(_y1K, z, neumann[:,1], neumann[:,2])
                end
            end

            # training
            gs = Flux.gradient(ps) do
                loss(y0, y1, z, t)
            end
            Flux.Optimise.update!(opt, ps, gs) # update parameters
            
            # report on training
            if epoch % 100 == 1
                l = loss(y0, y1, z, t)
                verbose && println("Current loss is: $l")
                l < abstol && break
            end
            if epoch == maxiters
                l = loss(y0, y1, z, t)
                verbose && println("Current loss is: $l")
            end
        end

        # saving
        vi = deepcopy(vj)
        # vj = deepcopy(nn)
        # ps = Flux.params(vj)
        if isnothing(u_domain)
            # reshape used in the case where there are some normalisation in layers
            push!(usol, cpu(vi(reshape(x0, d, 1)))[] )
        else
            push!(usol, vi |> cpu)
        end
    end

    # return
    if isnothing(u_domain)
        # sol = DiffEqBase.build_solution(prob, alg, ts, usol)
        x0 = x0 |> cpu
        sol = x0, ts, usol
    else
        sample_initial_points!(y1)
        xgrid = [reshape(y1[:,i], d, 1) for i in 1:size(y1,2)] .|> cpu #reshape needed for batch size
        sol = xgrid, ts, usol
    end
    return sol
end
<|MERGE_RESOLUTION|>--- conflicted
+++ resolved
@@ -1,9 +1,5 @@
 """
-<<<<<<< HEAD
-    DeepSplitting
-=======
 DeepSplitting(f, K, opt, mc_sample)
->>>>>>> 5a098182
 Deep splitting algorithm for solving non local non linear PDES.
 
 Arguments:
