--- conflicted
+++ resolved
@@ -1,16 +1,14 @@
-<<<<<<< HEAD
 # import package
 using DifferentialEquations
 
 Base.copy(t::Tuple) = t # required for below
 function Base.copy(opt::O) where  O<:Flux.Optimise.AbstractOptimiser
     return O([copy(getfield(opt,f)) for f in fieldnames(typeof(opt))]...)
-=======
+
 _copy(t::Tuple) = t
 _copy(t) = t
 function _copy(opt::O) where  O<:Flux.Optimise.AbstractOptimiser
     return O([_copy(getfield(opt,f)) for f in fieldnames(typeof(opt))]...)
->>>>>>> cf21830d
 end
 
 """
@@ -159,7 +157,7 @@
     end
     
 
-<<<<<<< HEAD
+
   # calculating the SDE trajectories - use the SDESolver
     function sde_loop!(y0,y1,dWall)
         x0_sample!(y1) #initial condition
@@ -171,17 +169,6 @@
             #y1 .= y0 .+ μ(y0,p,t) .* dt .+ σ(y0,p,t) .* sqrt(dt) .* dW 
             prob = SDEProblem(y0 .+ μ(y0,p,t) .* dt,σ(y0,p,t) .* sqrt(dt),x0_sample!(y1),t) 
             sol = solve(prob,EM(),dt=dt)
-=======
-    # calculating SDE trajectories
-    function sde_loop!(y0, y1, dWall)
-        randn!(dWall) # points normally distributed for brownian motion
-        x0_sample!(y1) # points for initial conditions
-        for i in 1:size(dWall, 3)
-            t = ts[N + 1 - i]
-            dW = @view dWall[:, :, i]
-            y0 .= y1
-            y1 .= y0 .+ μ(y0, p, t) .* dt .+ σ(y0, p, t) .* sqrt(dt) .* dW
->>>>>>> cf21830d
             if !isnothing(neumann_bc)
                 y1 .= _reflect(y0, y1, neumann_bc[1], neumann_bc[2])
             end
@@ -196,14 +183,12 @@
         verbose && println("Step $(net) / $(N) ")
         t = ts[net]
         # first of maxiters used for first nn, second used for the other nn
-<<<<<<< HEAD
+
         _maxiters = length(maxiters) > 1 ? maxiters[min(net,2)] : maxiters[] 
         
         #modifying the sde_loop by replacing with StochasticDiffEq
-=======
         _maxiters = length(maxiters) > 1 ? maxiters[min(net, 2)] : maxiters[]
 
->>>>>>> cf21830d
         for λ in λs
             opt_net = _copy(opt) # starting with a new optimiser state at each time step
             opt_net.eta = λ
