--- conflicted
+++ resolved
@@ -4,14 +4,7 @@
 
 The general workflow for using `HighDimPDE.jl` is as follows:
 
-<<<<<<< HEAD
-- Define a Partial Integro Differential Equation problem. Two problem types are available:
-```@docs
-PIDEProblem
-```
-=======
 - Define a Partial Integro-Differential Equation problem
->>>>>>> ad2410df
 - Select a solver algorithm
 - Solve the problem.
 
@@ -132,5 +125,5 @@
             abstol = 2e-3,
             maxiters = 1000,
             batch_size = 1000,
-            use_cuda = true)
+            use_cuda=true)
 ```